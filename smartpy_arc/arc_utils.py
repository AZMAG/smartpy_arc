--- conflicted
+++ resolved
@@ -692,8 +692,6 @@
     # need to handle bad datetimes
     arr_flds = arr.dtype.fields
     date_flds = [k for k, v in arr_flds.items() if v[0] == np.dtype('<M8[us]')]
-<<<<<<< HEAD
-=======
     # note was previously using pandas built-ins, but these have issues
     # ...with some datasets so hard code those timestamps here 
     #min_date = pd.Timestamp.min  -- Timestamp('1677-09-21 00:12:43.145224193')
@@ -701,7 +699,6 @@
     min_date = np.datetime64('1677-09-22')
     max_date = np.datetime64('2262-04-12')
     
->>>>>>> 304fc9d8
     for f in date_flds:
         # convert to datetime in pandas, use 'coerce' to eliminate bad values
         date_ts = pd.to_datetime(arr[f], errors='coerce')
